--- conflicted
+++ resolved
@@ -59,12 +59,7 @@
                    field='close')
 
 # Get company descriptors
-<<<<<<< HEAD
-pe_ratios = get_descriptors(tickers=['PETR4', 'VALE3'], 
-                          descriptors='price_to_earnings_fwd',
-=======
 pe_ratios = get_descriptors(['PETR4', 'VALE3'], 
-                          descriptor='price_to_earnings_fwd',
->>>>>>> 8c167e46
+                          factor='price_to_earnings_fwd',
                           start_date='2024-01-01')
 ```